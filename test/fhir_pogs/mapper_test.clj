--- conflicted
+++ resolved
@@ -210,18 +210,10 @@
 
    (testing "Resource table created when extra fields present"
      (let [template (mapper/template "fhir_resources" [:birthDate :gender :active] sample-patient)
-<<<<<<< HEAD
            statements (mapper/insert-to-sentence template "Patient")]
        (is (>= (count statements) 1))
       ; Should have both main and resource table inserts when there are extra fields
        (is (some (fn [st] (some #(= "Patient" %) st)) statements)))))
-=======
-           statements (mapper/insert-to-sentence template "Patient")
-           sql-strings (map first statements)]
-       (is (>= (count statements) 2)) ; Debe haber al menos 2: main + patient table
-       (is (some #(str/includes? % "fhir_resources_patient") sql-strings))
-       (is (some #(str/includes? % "fhir_resources_main") sql-strings)))))
->>>>>>> c9a01900
 
  ;; Tests para fields-types
  (deftest test-fields-types
